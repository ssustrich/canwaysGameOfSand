--- conflicted
+++ resolved
@@ -4,31 +4,6 @@
     // For more information, visit: https://go.microsoft.com/fwlink/?linkid=830387
     "version": "0.2.0",
     "configurations": [
-<<<<<<< HEAD
-
-
-=======
-        // {
-        //     "name": "(gdb) Launch",
-        //     "type": "cppdbg",
-        //     "request": "launch",
-        //     "program": "${workspaceRoot}/target/debug/deps/conways_gos.exe",
-        //     "args": [],
-        //     "stopAtEntry": false,
-        //     "cwd": "${workspaceFolder}",
-        //     "environment": [],
-        //     "externalConsole": false,
-        //     "MIMode": "gdb",
-        //     "miDebuggerPath": "/path/to/gdb",
-        //     "setupCommands": [
-        //         {
-        //             "description": "Enable pretty-printing for gdb",
-        //             "text": "-enable-pretty-printing",
-        //             "ignoreFailures": true
-        //         } 
-        //     ]
-        // },
->>>>>>> cf26b5d8
         {
             "name": "(Windows) Launch",
             "type": "cppvsdbg",
