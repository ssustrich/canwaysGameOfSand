#![deny(clippy::all)]
#![forbid(unsafe_code)]

use env_logger::Env;
use log::{debug, error, info, warn};

use pixels::{Error, Pixels, SurfaceTexture};

use winit::dpi::{LogicalPosition, LogicalSize, PhysicalSize};
use winit::event::{Event, VirtualKeyCode};
use winit::event_loop::{ControlFlow, EventLoop};
use winit_input_helper::WinitInputHelper;
<<<<<<< HEAD

const SCREEN_WIDTH: u32 = 10;
const SCREEN_HEIGHT: u32 = 10;
const INITIAL_FILL: f32 = 0.5;
const PARTICLETYPES: [&str; 3] = ["NONE", "SAND", "WATER"];
const GRAVITY: f32 = 9.8;
enum OBJECT_TYPES {
    EMPTY,
    WALL,
    SAND,
    WATER,
}
=======
use env_logger::Env;

extern crate lib;
use crate::lib::SandGrid;

const SCREEN_WIDTH: u32 = 3;
const SCREEN_HEIGHT: u32 = 10;

>>>>>>> cf26b5d8

fn main() -> Result<(), Error> {
    env_logger::Builder::from_env(
        Env::default().default_filter_or("error,conways_gos=info"),
    )
    .init();
    log::info!("World dimensions: {}x{}", SCREEN_WIDTH, SCREEN_HEIGHT);

    let event_loop = EventLoop::new();
    let mut input = WinitInputHelper::new();
    let (window, p_width, p_height, mut _hidpi_factor) =
        create_window("Conway's Game of Sand", &event_loop);

    let surface_texture = SurfaceTexture::new(p_width, p_height, &window);

    //let mut frame = SandGrid::new_random(SCREEN_WIDTH as usize, SCREEN_HEIGHT as usize);
    let mut frame = SandGrid::new_empty(SCREEN_WIDTH as usize, SCREEN_HEIGHT as usize);
    let mut pixels = Pixels::new(SCREEN_WIDTH, SCREEN_HEIGHT, surface_texture)?;
    let mut paused = false;

    let mut draw_state: Option<bool> = None;

    event_loop.run(move |event, _, control_flow| {
        // The one and only event that winit_input_helper doesn't have for us...
        if let Event::RedrawRequested(_) = event {
            frame.draw(pixels.get_frame());
            if pixels
                .render()
                .map_err(|e| error!("pixels.render() failed: {}", e))
                .is_err()
            {
                *control_flow = ControlFlow::Exit;
                return;
            }
        }

        // For everything else, for let winit_input_helper collect events to build its state.
        // It returns `true` when it is time to update our game state and request a redraw.
        if input.update(&event) {
            // Close events
            if input.key_pressed(VirtualKeyCode::Escape) || input.quit() {
                *control_flow = ControlFlow::Exit;
                return;
            }
            if input.key_pressed(VirtualKeyCode::P) {
                paused = !paused;
            }
            if input.key_pressed(VirtualKeyCode::Space) {
                // Space is frame-step, so ensure we're paused
                paused = true;
            }
            if input.key_pressed(VirtualKeyCode::R) {
                frame.randomize();
            }
            if input.key_pressed(VirtualKeyCode::Key1) {
                frame.set_brush_type(1)
            }
            if input.key_pressed(VirtualKeyCode::Key2) {
                frame.set_brush_type(2)
            }
            if input.key_pressed(VirtualKeyCode::C) {
                frame.clear();
            }
            // Handle mouse. This is a bit involved since support some simple
            // line drawing (mostly because it makes nice looking patterns).
            let (mouse_cell, mouse_prev_cell) = input
                .mouse()
                .map(|(mx, my)| {
                    let (dx, dy) = input.mouse_diff();
                    let prev_x = mx - dx;
                    let prev_y = my - dy;

                    let (mx_i, my_i) = pixels
                        .window_pos_to_pixel((mx, my))
                        .unwrap_or_else(|pos| pixels.clamp_pixel_pos(pos));

                    let (px_i, py_i) = pixels
                        .window_pos_to_pixel((prev_x, prev_y))
                        .unwrap_or_else(|pos| pixels.clamp_pixel_pos(pos));

                    (
                        (mx_i as isize, my_i as isize),
                        (px_i as isize, py_i as isize),
                    )
                })
                .unwrap_or_default();

            if input.mouse_pressed(0) {
                debug!("Mouse click at {:?}", mouse_cell);
                draw_state = Some(frame.toggle(mouse_cell.0, mouse_cell.1));
            } else if let Some(draw_alive) = draw_state {
                let release = input.mouse_released(0);
                let held = input.mouse_held(0);
                debug!("Draw at {:?} => {:?}", mouse_prev_cell, mouse_cell);
                debug!("Mouse held {:?}, release {:?}", held, release);
                // If they either released (finishing the drawing) or are still
                // in the middle of drawing, keep going.
                if release || held {
                    debug!("Draw line of {:?}", draw_alive);
                    frame.set_line(
                        mouse_prev_cell.0,
                        mouse_prev_cell.1,
                        mouse_cell.0,
                        mouse_cell.1,
                        draw_alive,
                    );
                }
                // If they let go or are otherwise not clicking anymore, stop drawing.
                if release || !held {
                    debug!("Draw end");
                    draw_state = None;
                }
            }
            // Adjust high DPI factor
            if let Some(factor) = input.scale_factor_changed() {
                _hidpi_factor = factor;
            }
            // Resize the window
            if let Some(size) = input.window_resized() {
                pixels.resize(size.width, size.height);
            }
            if !paused || input.key_pressed(VirtualKeyCode::Space) {
                frame.update();
            }
            window.request_redraw();
        }
    });
}

// COPYPASTE: ideally this could be shared.

//Methods for managaing meta game processes. Like opening a window or taking user input etc
fn create_window(
    title: &str,
    event_loop: &EventLoop<()>,
) -> (winit::window::Window, u32, u32, f64) {
    // Create a hidden window so we can estimate a good default window size
    let window = winit::window::WindowBuilder::new()
        .with_visible(false)
        .with_title(title)
        .build(&event_loop)
        .unwrap();
    let hidpi_factor = window.scale_factor();

    // Get dimensions
    let width = SCREEN_WIDTH as f64;
    let height = SCREEN_HEIGHT as f64;
    let (monitor_width, monitor_height) = {
        if let Some(monitor) = window.current_monitor() {
            let size = monitor.size().to_logical(hidpi_factor);
            (size.width, size.height)
        } else {
            (width, height)
        }
    };
    let scale = (monitor_height / height * 2.0 / 3.0).round().max(1.0);

    // Resize, center, and display the window
    let min_size: winit::dpi::LogicalSize<f64> =
        PhysicalSize::new(width, height).to_logical(hidpi_factor);
    let default_size = LogicalSize::new(width * scale, height * scale);
    let center = LogicalPosition::new(
        (monitor_width - width * scale) / 2.0,
        (monitor_height - height * scale) / 2.0,
    );
    window.set_inner_size(default_size);
    window.set_min_inner_size(Some(min_size));
    window.set_outer_position(center);
    window.set_visible(true);

    let size = default_size.to_physical::<f64>(hidpi_factor);

    (
        window,
        size.width.round() as u32,
        size.height.round() as u32,
        hidpi_factor,
    )
}

<<<<<<< HEAD
/// Generate a pseudorandom seed for the game's PRNG.
fn generate_seed() -> (u64, u64) {
    use byteorder::{ByteOrder, NativeEndian};
    use getrandom::getrandom;

    let mut seed = [0_u8; 16];

    getrandom(&mut seed).expect("failed to getrandom");

    (
        NativeEndian::read_u64(&seed[0..8]),
        NativeEndian::read_u64(&seed[8..16]),
    )
}

#[derive(Clone, Copy, Debug, Default)]
/// The most basic element in teh game
struct Particle {
    p_type: usize,
    active: bool,
    already_updated: bool,
    velocity: f32,
}

impl Particle {
    fn new(p_type: usize, active: bool) -> Self {
        Self {
            p_type,
            active,
            already_updated: false,
            velocity: 1.0,
        }
    }

    #[must_use]
    fn next_state(mut self, active: bool) -> Self {
        self.active = active;
        self
    }

    fn set_active(&mut self, active: bool) {
        *self = self.next_state(active);
    }
}

#[derive(Clone, Debug)]
struct ConwayGrid {
    particles: Vec<Particle>,
    width: usize,
    height: usize,
    active_type: usize,
    // Should always be the same size as `cells`. When updating, we read from
    // `cells` and write to `scratch_cells`, then swap. Otherwise it's not in
    // use, and `cells` should be updated directly.
    scratch_cells: Vec<Particle>,
}

impl ConwayGrid {
    fn new_empty(width: usize, height: usize) -> Self {
        assert!(width != 0 && height != 0);
        let size = width.checked_mul(height).expect("too big");
        Self {
            particles: vec![Particle::default(); size],
            scratch_cells: vec![Particle::default(); size],
            active_type: 1,
            width,
            height,
        }
    }
    fn set_brush_type(&mut self, brush_type: usize){
        self.active_type = brush_type;
    }

    fn new_random(width: usize, height: usize) -> Self {
        let mut result = Self::new_empty(width, height);
        result.randomize();
        result
    }

    fn randomize(&mut self) {
        let mut rng = rand::thread_rng();
        for x in 0..10 {
            let x = rng.gen_range(0..(SCREEN_HEIGHT * SCREEN_HEIGHT - 10)) as usize;
            self.particles[x].set_active(true);
            self.particles[x].p_type = 1;
            self.particles[x].already_updated = false;
        }

        // let mut rng: randomize::PCG32 = generate_seed().into();
        // for c in self.particles.iter_mut() {
        //     let alive = randomize::f32_half_open_right(rng.next_u32()) > INITIAL_FILL;
        //     let mut rng1 = rand::thread_rng();
        //     //println!("Integer: {}", rng1.gen_range(0..PARTICLETYPES.len());
        //     *c = Particle::new(rng1.gen_range(0..PARTICLETYPES.len()), true);
        // }
        // run a few simulation iterations for aesthetics (If we don't, the
        // noise is ugly)
        for _ in 0..3 {
            self.update();
        }
    }

    fn update_water(&mut self, idx: usize){
        log::debug!("{:?}", self.particles[idx]);
        //check to see if we can move down
        let mut v: Vec<isize> = self.getEightNeighbors(idx);
        let mut ui = v[6];
        let mut ul = v[5];
        let mut ur = v[7];
        
        //we hit the bottom
        if ui == -1 {
            self.particles[idx].active = true; 
            self.particles[idx].already_updated = true;
        }
        else if ui > -1 && self.particles[ui as usize].active {
            if rand::random(){
                ul ^= ur;
                ur ^= ul;
                ul ^= ur;
            }
       
            //check bl  (which may be swapped)
            if ul > -1 && !self.particles[ui as usize].active {
                self.particles[idx].already_updated = true;
                self.particles[idx].active = false;
                self.particles[ul as usize].active = true;
                self.particles[ul as usize].p_type = self.particles[idx].p_type;
                self.particles[idx].p_type = 0;
            }
            else if ur > -1 && !self.particles[ur as usize].active {
                self.particles[idx].already_updated = true;
                self.particles[idx].active = false;
                self.particles[ur as usize].active = true;
                self.particles[ur as usize].p_type = self.particles[idx].p_type;
                self.particles[idx].p_type = 0;


            } else{
            self.particles[idx].already_updated = true;
            self.particles[idx].active = true; 
            }
        }
        else {
            self.particles[idx].already_updated = true;
            self.particles[idx].active = false;

            self.particles[ui as usize].active = true;
            self.particles[ui as usize].p_type = self.particles[idx].p_type;
            self.particles[idx].p_type = 0;
        }


    }
    fn update_sand(&mut self, idx: usize){ 

        log::debug!("{:?}", self.particles[idx]);
        //check to see if we can move down
        let mut v: Vec<isize> = self.getEightNeighbors(idx);
        let mut bi = v[2];
        let mut bl = v[3];
        let mut br = v[1];
        
        //we hit the bottom
        if bi == -1 {
            self.particles[idx].active = false; 
            self.particles[idx].already_updated = true;
        }
        else /*&& self.particles[bi as usize].active */{
            // if rand::random(){
            //     bl ^= br;
            //     br ^= bl;
            //     bl ^= br;
            // }
       
            //check bl  (which may be swapped)
/*            if bl > -1 && !self.particles[bi as usize].active {
                self.particles[idx].already_updated = true;
               // self.particles[idx].active = false;
             //   self.particles[bl as usize].active = true;
                self.particles[bl as usize].p_type = self.particles[idx].p_type;
                self.particles[idx].p_type = 0;
            }
            else if br > -1 && !self.particles[br as usize].active {
                self.particles[idx].already_updated = true;
              //  self.particles[idx].active = false;
             //   self.particles[br as usize].active = true;
                self.particles[br as usize].p_type = self.particles[idx].p_type;
                self.particles[idx].p_type = 0;


            } */
            
          //  else{
            self.particles[idx].already_updated = true;
            if !self.particles[bi as usize].p_type == 0{
              self.particles[idx].active = self.particles[bi as usize].active;
            }
            else {
                self.particles[idx].already_updated = true;
                self.particles[idx].active = false;
    
                self.particles[bi as usize].active = true;
                self.particles[bi as usize].p_type = self.particles[idx].p_type;
                self.particles[idx].p_type = 0;
            }
        }
        // else {
        //     self.particles[idx].already_updated = true;
        //     self.particles[idx].active = false;

        //     self.particles[bi as usize].active = true;
        //     self.particles[bi as usize].p_type = self.particles[idx].p_type;
        //     self.particles[idx].p_type = 0;
        // }

       }

    fn update(&mut self) {
        let mut counter = 0;
        for idx in (0..self.particles.len()).rev() {
            //let neibs = self.count_neibs(x, y);
            //println!("Checking for alive cell at index {:?}", self.particles[idx]);
            //self.printCrazy8(v, idx);

            if !self.particles[idx].already_updated && self.particles[idx].active && self.particles[idx].p_type ==1  {
                
                //if at base level set to inactive go to next particle
                //if there is not a particle below it then move it down one akd keep it active
                //if there a dir particle below it can it go left or right
                //if so then go bl or br and set to inactince
                //else stop and set to inactive

                
                counter+=1;
                println!("counter is now {} ", counter);
                //println!("executing loop counter {}",counter);
                log::debug!("{:?}", self.particles[idx]);
                //check to see if we can move down
                let mut v: Vec<isize> = self.getEightNeighbors(idx);
                let mut bi = v[2] as isize;
                //we hit the bottom
                if bi == -1 {
                    self.particles[idx].active = false;
                    self.particles[idx].already_updated = true;
                } else if  self.particles[bi as usize].p_type == 0{
                    self.particles[idx].active = false;
                    self.particles[idx].already_updated = true;
                    self.particles[idx].p_type =0;
                    self.particles[bi as usize].active = true;
                    self.particles[bi as usize].already_updated = false;
                    self.particles[bi as usize].p_type =1;
                } else if self.particles[bi as usize].p_type == 1{
                    let mut bl = v[3] as isize;
                    let mut br = v[1] as isize;
                    if rand::random() {
                            bl ^= br;
                            br ^= bl;
                            bl ^= br;
                    }
                    if  bl > -1 && self.particles[bl as usize].p_type == 0  {
                        self.particles[idx].active = false;
                        self.particles[idx].already_updated = true;
                        self.particles[idx].p_type =0;
                        self.particles[bl as usize].active = true;
                        self.particles[bl as usize].already_updated = false;
                        self.particles[bl as usize].p_type =1;
                    }
                    else if  br > -1 && self.particles[br as usize].p_type == 0{
                        self.particles[idx].active = false;
                        self.particles[idx].already_updated = true;
                        self.particles[idx].p_type =0;
                        self.particles[br as usize].active = true;
                        self.particles[br as usize].already_updated = false;
                        self.particles[br as usize].p_type =1;
                    }
                    else if  self.particles[bi as usize].active == true {
                        self.particles[idx].active = false;
                        self.particles[idx].already_updated = true;
                        self.particles[idx].p_type =0;
                        self.particles[bi as usize].active = true;
                        self.particles[bi as usize].already_updated = false;
                        self.particles[bi as usize].p_type =1;
                    }else if  self.particles[bi as usize].active == false {
                         self.particles[idx].active = false;
                        self.particles[idx].already_updated = true;
                    }
                }
                
            }    
                
                
                
                
                
                
                
                
                



        //             if self.particles[bi as usize].p_type == 0 {
        //                 self.particles[idx].already_updated = true;
        //                 self.particles[idx].active = false;
        //                 self.particles[idx].p_type = 0;
        //                 self.particles[bi as usize].active = true;
        //                 self.particles[bi as usize].p_type = 1;
        //             } 
        //             else if self.particles[bi as usize].p_type == 1 {
        //            //     self.particles[idx].active = false;
        //            //     self.particles[idx].already_updated = true;
        //
        //             // if rand::random() {
        //             //     bl ^= br;
        //             //     br ^= bl;
        //             //     bl ^= br;
        //             // }
        //
        //             // //check bl  (which may be swapped)
        //               if bl > -1 && self.particles[bl as usize].p_type == 0{
        //                   self.particles[idx].already_updated = true;
        //                   self.particles[idx].active = false;
        //                   self.particles[idx].p_type =0;
        //                   self.particles[bl as usize].already_updated = true;
        //                   self.particles[bl as usize].active = true;
        //                   self.particles[bl as usize].p_type = 1;
        //               }
        //             // else if br > -1 && self.particles[br as usize].p_type == 0{
        //             //     self.particles[idx].already_updated = true;
        //             //     self.particles[idx].active = false;
        //             //     self.particles[idx].p_type =0;
        //             //     self.particles[br as usize].already_updated = true;
        //             //     self.particles[br as usize].active = true;
        //             //     self.particles[br as usize].p_type = 1;
        //             // }
        //         }
        //              else{
        //              self.particles[idx].already_updated = true;
        //              self.particles[idx].active = false;
        //              }
        //         } 
        //         // else {
        //         //     self.particles[idx].already_updated = true;
        //         //     self.particles[idx].active = true;
        //         //     // self.particles[bi as usize].active = true;
        //         // }
        //     }
        //}
        // for y in 0..self.height {
        //     for x in 0..self.width {
        //         let idx = x + y * self.width;
        //         self.particles[idx].already_updated = false;
        //     }
        // }
        }

        // for y in 0..self.height {
        //     for x in 0..self.width {
        //         let idx = x + y * self.width;
        //         self.particles[idx].already_updated = false;
        //     }
        // }
    }

    fn toggle(&mut self, x: isize, y: isize) -> bool {
        println!("Toggle called");
        if let Some(i) = self.grid_idx(x, y) {
            println!("On inded {}", i);
            let was_active = self.particles[i].active;
            println!("its active state is{}", was_active);
            self.particles[i].set_active(!was_active);
            println!("Now its active state is {}",  self.particles[i].active);

            if !was_active {
                self.particles[i].p_type = 1;
                self.particles[i].already_updated = !true;
                println!("p_type is {}",  self.particles[i].p_type);
            }
            else{
                self.particles[i].p_type = 0;
                self.particles[i].already_updated = true;
                println!("p type is  {}",  self.particles[i].p_type);
            }
            
            println!("We are returning {}", !was_active);

            !was_active
        } else {
            println!("Do we come here often?");
            false
        }
    }

    fn draw(&self, screen: &mut [u8]) {
        debug_assert_eq!(screen.len(), 4 * self.particles.len());
        for (c, pix) in self.particles.iter().zip(screen.chunks_exact_mut(4)) {
            let mut color = [0, 0x00, 0x00, 0x00];
            if c.p_type == 1 {
                color = [0, 0xff, 0xff, 0xff];
            }
            if c.p_type == 0 {
                color = [0, 0x00, 0x00, 0x00];
            }

            // let color = if c.active {
            //     [0, 0xff, 0xff, 0xff]
            // } else {
            //     [0, 0, 0, 0xff]
            // };
            pix.copy_from_slice(&color);
        }
    }

    fn set_line(&mut self, x0: isize, y0: isize, x1: isize, y1: isize, active: bool) {
        // probably should do sutherland-hodgeman if this were more serious.
        // instead just clamp the start pos, and draw until moving towards the
        // end pos takes us out of bounds.
        let x0 = x0.max(0).min(self.width as isize);
        let y0 = y0.max(0).min(self.height as isize);
        for (x, y) in line_drawing::Bresenham::new((x0, y0), (x1, y1)) {
            if let Some(i) = self.grid_idx(x, y) {
                self.particles[i].set_active(active);
                self.particles[i].p_type = 1;
            } else {
                break;
            }
        }
    }

    fn getXYfromInx(&self, idx: usize) -> (usize, usize) {
        let row: usize = idx % self.width;
        let column: usize = idx / self.width;
        (row, column)
    }

    /* Given an index in the array of X this function will return the index on the 8
    neighbors in an array of len 8 where array[0] is the cell to the immediate right of ?
    and the continue in a clowise fashion. If the cell is touching an edge of the game board the value
    for neighbors that are off the board is -1

    [5]  [6]  [7]

    [4]   X   [0]

    [3]  [2]  [1]


    Example 1) Cell X is in the middle of a 3x3 game board

    idx = 4 and the board would look like this
    0  1  2
    3  4  5
    6  7  8
    The returned vector is <5,8,7,6,3,0,1,2>

    Example 2) Cell X is in the upper left corner of a 3x3 board
    idx = 0 and the board would look like this, remember -1 indicataes a wall or edge
    -1 -1 -1
    -1  0  1
    -1  3  4
    The returned vector is <1,4,3,-1,-1,-1,-1,-1>

    */
    fn getEightNeighbors(&self, idx: usize) -> Vec<isize> {
        let coord = self.getXYfromInx(idx);
        let mut v: Vec<isize> = vec![-1; 8];
        log::info!(
            "[getEightNeighbors] Called with indx:{}, which maps to x,y:{:?}",
            idx,
            coord
        );
        //println!("{}{:?}",idx, coord );

        v[0] = if coord.0 == self.width - 1 {
            -1
        } else {
            (idx + 1) as isize
        };
        v[1] = if coord.0 == self.width - 1 || coord.1 == self.height - 1 {
            -1
        } else {
            (idx + 1 + self.width) as isize
        };
        v[2] = if coord.1 == self.height - 1 {
            -1
        } else {
            (idx + self.width) as isize
        };
        v[3] = if coord.0 == 0 || coord.1 == self.height - 1 {
            -1
        } else {
            (idx + self.width - 1) as isize
        };
        v[4] = if coord.0 == 0 { -1 } else { (idx - 1) as isize };
        v[5] = if coord.1 == 0 || coord.0 == 0 {
            -1
        } else {
            (idx - 1 - self.width) as isize
        };
        v[6] = if coord.1 == 0 {
            -1
        } else {
            (idx - self.width) as isize
        };
        v[7] = if coord.0 == self.width - 1 || coord.1 == 0 {
            -1
        } else {
            (idx + 1 - self.width) as isize
        };
        log::debug!("[getEightNeighbors] {:?}", v);
        v
    }

    fn printCrazy8(&self, x: Vec<isize>, idx: usize) {
        println!();
        println!("{} {} {}", x[5], x[6], x[7]);
        println!("{} {} {}", x[4], idx, x[0]);
        println!("{} {} {}", x[3], x[2], x[1]);
        println!();
    }

    fn grid_idx<I: std::convert::TryInto<usize>>(&self, x: I, y: I) -> Option<usize> {
        if let (Ok(x), Ok(y)) = (x.try_into(), y.try_into()) {
            if x < self.width && y < self.height {
                Some(x + y * self.width)
            } else {
                None
            }
        } else {
            None
        }
    }
}

/*
fn main() {

    let a:i32 = 0;
    let b:i32 = 100;
    let width:i32 = 10;
    let mut c:i8  = 0;
    for x in a..b{
        if x<width{
             c = (x.overflowing_sub(width)).0 as i8;
        }
        else{
            c = (x-width) as i8;
            }
        println!("{}", c);
    }
    }

    */
=======
>>>>>>> cf26b5d8
<|MERGE_RESOLUTION|>--- conflicted
+++ resolved
@@ -10,20 +10,6 @@
 use winit::event::{Event, VirtualKeyCode};
 use winit::event_loop::{ControlFlow, EventLoop};
 use winit_input_helper::WinitInputHelper;
-<<<<<<< HEAD
-
-const SCREEN_WIDTH: u32 = 10;
-const SCREEN_HEIGHT: u32 = 10;
-const INITIAL_FILL: f32 = 0.5;
-const PARTICLETYPES: [&str; 3] = ["NONE", "SAND", "WATER"];
-const GRAVITY: f32 = 9.8;
-enum OBJECT_TYPES {
-    EMPTY,
-    WALL,
-    SAND,
-    WATER,
-}
-=======
 use env_logger::Env;
 
 extern crate lib;
@@ -32,7 +18,6 @@
 const SCREEN_WIDTH: u32 = 3;
 const SCREEN_HEIGHT: u32 = 10;
 
->>>>>>> cf26b5d8
 
 fn main() -> Result<(), Error> {
     env_logger::Builder::from_env(
@@ -212,561 +197,3 @@
         hidpi_factor,
     )
 }
-
-<<<<<<< HEAD
-/// Generate a pseudorandom seed for the game's PRNG.
-fn generate_seed() -> (u64, u64) {
-    use byteorder::{ByteOrder, NativeEndian};
-    use getrandom::getrandom;
-
-    let mut seed = [0_u8; 16];
-
-    getrandom(&mut seed).expect("failed to getrandom");
-
-    (
-        NativeEndian::read_u64(&seed[0..8]),
-        NativeEndian::read_u64(&seed[8..16]),
-    )
-}
-
-#[derive(Clone, Copy, Debug, Default)]
-/// The most basic element in teh game
-struct Particle {
-    p_type: usize,
-    active: bool,
-    already_updated: bool,
-    velocity: f32,
-}
-
-impl Particle {
-    fn new(p_type: usize, active: bool) -> Self {
-        Self {
-            p_type,
-            active,
-            already_updated: false,
-            velocity: 1.0,
-        }
-    }
-
-    #[must_use]
-    fn next_state(mut self, active: bool) -> Self {
-        self.active = active;
-        self
-    }
-
-    fn set_active(&mut self, active: bool) {
-        *self = self.next_state(active);
-    }
-}
-
-#[derive(Clone, Debug)]
-struct ConwayGrid {
-    particles: Vec<Particle>,
-    width: usize,
-    height: usize,
-    active_type: usize,
-    // Should always be the same size as `cells`. When updating, we read from
-    // `cells` and write to `scratch_cells`, then swap. Otherwise it's not in
-    // use, and `cells` should be updated directly.
-    scratch_cells: Vec<Particle>,
-}
-
-impl ConwayGrid {
-    fn new_empty(width: usize, height: usize) -> Self {
-        assert!(width != 0 && height != 0);
-        let size = width.checked_mul(height).expect("too big");
-        Self {
-            particles: vec![Particle::default(); size],
-            scratch_cells: vec![Particle::default(); size],
-            active_type: 1,
-            width,
-            height,
-        }
-    }
-    fn set_brush_type(&mut self, brush_type: usize){
-        self.active_type = brush_type;
-    }
-
-    fn new_random(width: usize, height: usize) -> Self {
-        let mut result = Self::new_empty(width, height);
-        result.randomize();
-        result
-    }
-
-    fn randomize(&mut self) {
-        let mut rng = rand::thread_rng();
-        for x in 0..10 {
-            let x = rng.gen_range(0..(SCREEN_HEIGHT * SCREEN_HEIGHT - 10)) as usize;
-            self.particles[x].set_active(true);
-            self.particles[x].p_type = 1;
-            self.particles[x].already_updated = false;
-        }
-
-        // let mut rng: randomize::PCG32 = generate_seed().into();
-        // for c in self.particles.iter_mut() {
-        //     let alive = randomize::f32_half_open_right(rng.next_u32()) > INITIAL_FILL;
-        //     let mut rng1 = rand::thread_rng();
-        //     //println!("Integer: {}", rng1.gen_range(0..PARTICLETYPES.len());
-        //     *c = Particle::new(rng1.gen_range(0..PARTICLETYPES.len()), true);
-        // }
-        // run a few simulation iterations for aesthetics (If we don't, the
-        // noise is ugly)
-        for _ in 0..3 {
-            self.update();
-        }
-    }
-
-    fn update_water(&mut self, idx: usize){
-        log::debug!("{:?}", self.particles[idx]);
-        //check to see if we can move down
-        let mut v: Vec<isize> = self.getEightNeighbors(idx);
-        let mut ui = v[6];
-        let mut ul = v[5];
-        let mut ur = v[7];
-        
-        //we hit the bottom
-        if ui == -1 {
-            self.particles[idx].active = true; 
-            self.particles[idx].already_updated = true;
-        }
-        else if ui > -1 && self.particles[ui as usize].active {
-            if rand::random(){
-                ul ^= ur;
-                ur ^= ul;
-                ul ^= ur;
-            }
-       
-            //check bl  (which may be swapped)
-            if ul > -1 && !self.particles[ui as usize].active {
-                self.particles[idx].already_updated = true;
-                self.particles[idx].active = false;
-                self.particles[ul as usize].active = true;
-                self.particles[ul as usize].p_type = self.particles[idx].p_type;
-                self.particles[idx].p_type = 0;
-            }
-            else if ur > -1 && !self.particles[ur as usize].active {
-                self.particles[idx].already_updated = true;
-                self.particles[idx].active = false;
-                self.particles[ur as usize].active = true;
-                self.particles[ur as usize].p_type = self.particles[idx].p_type;
-                self.particles[idx].p_type = 0;
-
-
-            } else{
-            self.particles[idx].already_updated = true;
-            self.particles[idx].active = true; 
-            }
-        }
-        else {
-            self.particles[idx].already_updated = true;
-            self.particles[idx].active = false;
-
-            self.particles[ui as usize].active = true;
-            self.particles[ui as usize].p_type = self.particles[idx].p_type;
-            self.particles[idx].p_type = 0;
-        }
-
-
-    }
-    fn update_sand(&mut self, idx: usize){ 
-
-        log::debug!("{:?}", self.particles[idx]);
-        //check to see if we can move down
-        let mut v: Vec<isize> = self.getEightNeighbors(idx);
-        let mut bi = v[2];
-        let mut bl = v[3];
-        let mut br = v[1];
-        
-        //we hit the bottom
-        if bi == -1 {
-            self.particles[idx].active = false; 
-            self.particles[idx].already_updated = true;
-        }
-        else /*&& self.particles[bi as usize].active */{
-            // if rand::random(){
-            //     bl ^= br;
-            //     br ^= bl;
-            //     bl ^= br;
-            // }
-       
-            //check bl  (which may be swapped)
-/*            if bl > -1 && !self.particles[bi as usize].active {
-                self.particles[idx].already_updated = true;
-               // self.particles[idx].active = false;
-             //   self.particles[bl as usize].active = true;
-                self.particles[bl as usize].p_type = self.particles[idx].p_type;
-                self.particles[idx].p_type = 0;
-            }
-            else if br > -1 && !self.particles[br as usize].active {
-                self.particles[idx].already_updated = true;
-              //  self.particles[idx].active = false;
-             //   self.particles[br as usize].active = true;
-                self.particles[br as usize].p_type = self.particles[idx].p_type;
-                self.particles[idx].p_type = 0;
-
-
-            } */
-            
-          //  else{
-            self.particles[idx].already_updated = true;
-            if !self.particles[bi as usize].p_type == 0{
-              self.particles[idx].active = self.particles[bi as usize].active;
-            }
-            else {
-                self.particles[idx].already_updated = true;
-                self.particles[idx].active = false;
-    
-                self.particles[bi as usize].active = true;
-                self.particles[bi as usize].p_type = self.particles[idx].p_type;
-                self.particles[idx].p_type = 0;
-            }
-        }
-        // else {
-        //     self.particles[idx].already_updated = true;
-        //     self.particles[idx].active = false;
-
-        //     self.particles[bi as usize].active = true;
-        //     self.particles[bi as usize].p_type = self.particles[idx].p_type;
-        //     self.particles[idx].p_type = 0;
-        // }
-
-       }
-
-    fn update(&mut self) {
-        let mut counter = 0;
-        for idx in (0..self.particles.len()).rev() {
-            //let neibs = self.count_neibs(x, y);
-            //println!("Checking for alive cell at index {:?}", self.particles[idx]);
-            //self.printCrazy8(v, idx);
-
-            if !self.particles[idx].already_updated && self.particles[idx].active && self.particles[idx].p_type ==1  {
-                
-                //if at base level set to inactive go to next particle
-                //if there is not a particle below it then move it down one akd keep it active
-                //if there a dir particle below it can it go left or right
-                //if so then go bl or br and set to inactince
-                //else stop and set to inactive
-
-                
-                counter+=1;
-                println!("counter is now {} ", counter);
-                //println!("executing loop counter {}",counter);
-                log::debug!("{:?}", self.particles[idx]);
-                //check to see if we can move down
-                let mut v: Vec<isize> = self.getEightNeighbors(idx);
-                let mut bi = v[2] as isize;
-                //we hit the bottom
-                if bi == -1 {
-                    self.particles[idx].active = false;
-                    self.particles[idx].already_updated = true;
-                } else if  self.particles[bi as usize].p_type == 0{
-                    self.particles[idx].active = false;
-                    self.particles[idx].already_updated = true;
-                    self.particles[idx].p_type =0;
-                    self.particles[bi as usize].active = true;
-                    self.particles[bi as usize].already_updated = false;
-                    self.particles[bi as usize].p_type =1;
-                } else if self.particles[bi as usize].p_type == 1{
-                    let mut bl = v[3] as isize;
-                    let mut br = v[1] as isize;
-                    if rand::random() {
-                            bl ^= br;
-                            br ^= bl;
-                            bl ^= br;
-                    }
-                    if  bl > -1 && self.particles[bl as usize].p_type == 0  {
-                        self.particles[idx].active = false;
-                        self.particles[idx].already_updated = true;
-                        self.particles[idx].p_type =0;
-                        self.particles[bl as usize].active = true;
-                        self.particles[bl as usize].already_updated = false;
-                        self.particles[bl as usize].p_type =1;
-                    }
-                    else if  br > -1 && self.particles[br as usize].p_type == 0{
-                        self.particles[idx].active = false;
-                        self.particles[idx].already_updated = true;
-                        self.particles[idx].p_type =0;
-                        self.particles[br as usize].active = true;
-                        self.particles[br as usize].already_updated = false;
-                        self.particles[br as usize].p_type =1;
-                    }
-                    else if  self.particles[bi as usize].active == true {
-                        self.particles[idx].active = false;
-                        self.particles[idx].already_updated = true;
-                        self.particles[idx].p_type =0;
-                        self.particles[bi as usize].active = true;
-                        self.particles[bi as usize].already_updated = false;
-                        self.particles[bi as usize].p_type =1;
-                    }else if  self.particles[bi as usize].active == false {
-                         self.particles[idx].active = false;
-                        self.particles[idx].already_updated = true;
-                    }
-                }
-                
-            }    
-                
-                
-                
-                
-                
-                
-                
-                
-                
-
-
-
-        //             if self.particles[bi as usize].p_type == 0 {
-        //                 self.particles[idx].already_updated = true;
-        //                 self.particles[idx].active = false;
-        //                 self.particles[idx].p_type = 0;
-        //                 self.particles[bi as usize].active = true;
-        //                 self.particles[bi as usize].p_type = 1;
-        //             } 
-        //             else if self.particles[bi as usize].p_type == 1 {
-        //            //     self.particles[idx].active = false;
-        //            //     self.particles[idx].already_updated = true;
-        //
-        //             // if rand::random() {
-        //             //     bl ^= br;
-        //             //     br ^= bl;
-        //             //     bl ^= br;
-        //             // }
-        //
-        //             // //check bl  (which may be swapped)
-        //               if bl > -1 && self.particles[bl as usize].p_type == 0{
-        //                   self.particles[idx].already_updated = true;
-        //                   self.particles[idx].active = false;
-        //                   self.particles[idx].p_type =0;
-        //                   self.particles[bl as usize].already_updated = true;
-        //                   self.particles[bl as usize].active = true;
-        //                   self.particles[bl as usize].p_type = 1;
-        //               }
-        //             // else if br > -1 && self.particles[br as usize].p_type == 0{
-        //             //     self.particles[idx].already_updated = true;
-        //             //     self.particles[idx].active = false;
-        //             //     self.particles[idx].p_type =0;
-        //             //     self.particles[br as usize].already_updated = true;
-        //             //     self.particles[br as usize].active = true;
-        //             //     self.particles[br as usize].p_type = 1;
-        //             // }
-        //         }
-        //              else{
-        //              self.particles[idx].already_updated = true;
-        //              self.particles[idx].active = false;
-        //              }
-        //         } 
-        //         // else {
-        //         //     self.particles[idx].already_updated = true;
-        //         //     self.particles[idx].active = true;
-        //         //     // self.particles[bi as usize].active = true;
-        //         // }
-        //     }
-        //}
-        // for y in 0..self.height {
-        //     for x in 0..self.width {
-        //         let idx = x + y * self.width;
-        //         self.particles[idx].already_updated = false;
-        //     }
-        // }
-        }
-
-        // for y in 0..self.height {
-        //     for x in 0..self.width {
-        //         let idx = x + y * self.width;
-        //         self.particles[idx].already_updated = false;
-        //     }
-        // }
-    }
-
-    fn toggle(&mut self, x: isize, y: isize) -> bool {
-        println!("Toggle called");
-        if let Some(i) = self.grid_idx(x, y) {
-            println!("On inded {}", i);
-            let was_active = self.particles[i].active;
-            println!("its active state is{}", was_active);
-            self.particles[i].set_active(!was_active);
-            println!("Now its active state is {}",  self.particles[i].active);
-
-            if !was_active {
-                self.particles[i].p_type = 1;
-                self.particles[i].already_updated = !true;
-                println!("p_type is {}",  self.particles[i].p_type);
-            }
-            else{
-                self.particles[i].p_type = 0;
-                self.particles[i].already_updated = true;
-                println!("p type is  {}",  self.particles[i].p_type);
-            }
-            
-            println!("We are returning {}", !was_active);
-
-            !was_active
-        } else {
-            println!("Do we come here often?");
-            false
-        }
-    }
-
-    fn draw(&self, screen: &mut [u8]) {
-        debug_assert_eq!(screen.len(), 4 * self.particles.len());
-        for (c, pix) in self.particles.iter().zip(screen.chunks_exact_mut(4)) {
-            let mut color = [0, 0x00, 0x00, 0x00];
-            if c.p_type == 1 {
-                color = [0, 0xff, 0xff, 0xff];
-            }
-            if c.p_type == 0 {
-                color = [0, 0x00, 0x00, 0x00];
-            }
-
-            // let color = if c.active {
-            //     [0, 0xff, 0xff, 0xff]
-            // } else {
-            //     [0, 0, 0, 0xff]
-            // };
-            pix.copy_from_slice(&color);
-        }
-    }
-
-    fn set_line(&mut self, x0: isize, y0: isize, x1: isize, y1: isize, active: bool) {
-        // probably should do sutherland-hodgeman if this were more serious.
-        // instead just clamp the start pos, and draw until moving towards the
-        // end pos takes us out of bounds.
-        let x0 = x0.max(0).min(self.width as isize);
-        let y0 = y0.max(0).min(self.height as isize);
-        for (x, y) in line_drawing::Bresenham::new((x0, y0), (x1, y1)) {
-            if let Some(i) = self.grid_idx(x, y) {
-                self.particles[i].set_active(active);
-                self.particles[i].p_type = 1;
-            } else {
-                break;
-            }
-        }
-    }
-
-    fn getXYfromInx(&self, idx: usize) -> (usize, usize) {
-        let row: usize = idx % self.width;
-        let column: usize = idx / self.width;
-        (row, column)
-    }
-
-    /* Given an index in the array of X this function will return the index on the 8
-    neighbors in an array of len 8 where array[0] is the cell to the immediate right of ?
-    and the continue in a clowise fashion. If the cell is touching an edge of the game board the value
-    for neighbors that are off the board is -1
-
-    [5]  [6]  [7]
-
-    [4]   X   [0]
-
-    [3]  [2]  [1]
-
-
-    Example 1) Cell X is in the middle of a 3x3 game board
-
-    idx = 4 and the board would look like this
-    0  1  2
-    3  4  5
-    6  7  8
-    The returned vector is <5,8,7,6,3,0,1,2>
-
-    Example 2) Cell X is in the upper left corner of a 3x3 board
-    idx = 0 and the board would look like this, remember -1 indicataes a wall or edge
-    -1 -1 -1
-    -1  0  1
-    -1  3  4
-    The returned vector is <1,4,3,-1,-1,-1,-1,-1>
-
-    */
-    fn getEightNeighbors(&self, idx: usize) -> Vec<isize> {
-        let coord = self.getXYfromInx(idx);
-        let mut v: Vec<isize> = vec![-1; 8];
-        log::info!(
-            "[getEightNeighbors] Called with indx:{}, which maps to x,y:{:?}",
-            idx,
-            coord
-        );
-        //println!("{}{:?}",idx, coord );
-
-        v[0] = if coord.0 == self.width - 1 {
-            -1
-        } else {
-            (idx + 1) as isize
-        };
-        v[1] = if coord.0 == self.width - 1 || coord.1 == self.height - 1 {
-            -1
-        } else {
-            (idx + 1 + self.width) as isize
-        };
-        v[2] = if coord.1 == self.height - 1 {
-            -1
-        } else {
-            (idx + self.width) as isize
-        };
-        v[3] = if coord.0 == 0 || coord.1 == self.height - 1 {
-            -1
-        } else {
-            (idx + self.width - 1) as isize
-        };
-        v[4] = if coord.0 == 0 { -1 } else { (idx - 1) as isize };
-        v[5] = if coord.1 == 0 || coord.0 == 0 {
-            -1
-        } else {
-            (idx - 1 - self.width) as isize
-        };
-        v[6] = if coord.1 == 0 {
-            -1
-        } else {
-            (idx - self.width) as isize
-        };
-        v[7] = if coord.0 == self.width - 1 || coord.1 == 0 {
-            -1
-        } else {
-            (idx + 1 - self.width) as isize
-        };
-        log::debug!("[getEightNeighbors] {:?}", v);
-        v
-    }
-
-    fn printCrazy8(&self, x: Vec<isize>, idx: usize) {
-        println!();
-        println!("{} {} {}", x[5], x[6], x[7]);
-        println!("{} {} {}", x[4], idx, x[0]);
-        println!("{} {} {}", x[3], x[2], x[1]);
-        println!();
-    }
-
-    fn grid_idx<I: std::convert::TryInto<usize>>(&self, x: I, y: I) -> Option<usize> {
-        if let (Ok(x), Ok(y)) = (x.try_into(), y.try_into()) {
-            if x < self.width && y < self.height {
-                Some(x + y * self.width)
-            } else {
-                None
-            }
-        } else {
-            None
-        }
-    }
-}
-
-/*
-fn main() {
-
-    let a:i32 = 0;
-    let b:i32 = 100;
-    let width:i32 = 10;
-    let mut c:i8  = 0;
-    for x in a..b{
-        if x<width{
-             c = (x.overflowing_sub(width)).0 as i8;
-        }
-        else{
-            c = (x-width) as i8;
-            }
-        println!("{}", c);
-    }
-    }
-
-    */
-=======
->>>>>>> cf26b5d8
